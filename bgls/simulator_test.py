--- conflicted
+++ resolved
@@ -13,6 +13,7 @@
 """Tests for the BGLS Simulator."""
 
 import pytest
+
 import numpy as np
 
 import cirq
@@ -46,7 +47,7 @@
     )
     results = sim.run(circuit, repetitions=100)
     measurements = set(results.histogram(key="z").keys())
-    assert measurements.issubset({0, 2**nqubits - 1})
+    assert measurements.issubset({0, 2 ** nqubits - 1})
 
 
 def test_results_same_when_seeded():
@@ -180,15 +181,9 @@
     assert result_density_matrix == result_state_vector
 
 
-<<<<<<< HEAD
-def test_run_with_mps_simulator():
-    """Test sampled bitstrings are same when using a matrix product state
-    simulator and a state vector simulator.
-=======
 def test_run_with_stabilizer_ch_simulator():
     """Test sampled bitstrings are same when using a state vector ch form
     simulator and a statevector simulator.
->>>>>>> e0d06e05
     """
     a, b, c = cirq.LineQubit.range(3)
     circuit = cirq.Circuit(
@@ -205,20 +200,6 @@
     )
     result_state_vector = sim_state_vector.run(circuit, repetitions=100)
 
-<<<<<<< HEAD
-    mps_state = cirq.contrib.quimb.MPSState(
-        qubits=(a, b, c), initial_state=0, prng=np.random.RandomState()
-    )
-    sim_density_matrix = bgls.Simulator(
-        mps_state,
-        cirq.protocols.act_on,
-        bgls.utils.cirq_mps_bitstring_probability,
-        seed=1,
-    )
-    result_density_matrix = sim_density_matrix.run(circuit, repetitions=100)
-
-    assert result_density_matrix == result_state_vector
-=======
     sim_stabilizer_ch = bgls.Simulator(
         cirq.StabilizerChFormSimulationState(
             qubits=(a, b, c), initial_state=0
@@ -300,4 +281,36 @@
     sim_results_stab = sim_act_on_stab.run(clifford_circuit, repetitions=100)
 
     assert sim_results == sim_results_stab
->>>>>>> e0d06e05
+
+
+def test_run_with_mps_simulator():
+    """Test sampled bitstrings are same when using a matrix product state
+    simulator and a state vector simulator.
+    """
+    a, b, c = cirq.LineQubit.range(3)
+    circuit = cirq.Circuit(
+        cirq.H(a),
+        cirq.CNOT(a, b),
+        cirq.X.on(c),
+        cirq.measure([a, b, c], key="z"),
+    )
+    sim_state_vector = bgls.Simulator(
+        cirq.StateVectorSimulationState(qubits=(a, b, c), initial_state=0),
+        cirq.protocols.act_on,
+        bgls.utils.cirq_state_vector_bitstring_probability,
+        seed=1,
+    )
+    result_state_vector = sim_state_vector.run(circuit, repetitions=100)
+
+    mps_state = cirq.contrib.quimb.MPSState(
+        qubits=(a, b, c), initial_state=0, prng=np.random.RandomState()
+    )
+    sim_density_matrix = bgls.Simulator(
+        mps_state,
+        cirq.protocols.act_on,
+        bgls.utils.cirq_mps_bitstring_probability,
+        seed=1,
+    )
+    result_density_matrix = sim_density_matrix.run(circuit, repetitions=100)
+
+    assert result_density_matrix == result_state_vector