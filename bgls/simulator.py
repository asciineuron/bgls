--- conflicted
+++ resolved
@@ -149,7 +149,6 @@
         )  # TODO: Update or require states to have copy method.
         keys_to_indices: Dict[str, List[int]] = {}
 
-<<<<<<< HEAD
         for i, moment in enumerate(circuit.moments):
             for op in moment.operations:
                 if cirq.protocols.is_measurement(op):
@@ -167,93 +166,42 @@
 
                 # Determine the candidate bitstrings to sample.
                 op_support = {qubit_index[q] for q in op.qubits}
-=======
-        for i, op in enumerate(circuit.all_operations()):
-            if cirq.protocols.is_measurement(op):
-                if circuit.next_moment_operating_on(op.qubits, i + 1) is None:
-                    meas_key = cirq.protocols.measurement_key_name(op.gate)
-                    if meas_key not in keys_to_indices:
-                        meas_indices = [qubit_index[q] for q in op.qubits]
-                        keys_to_indices[meas_key] = meas_indices
-                continue
-
-            self._apply_gate(op, state)
-
-            # Determine the candidate bitstrings to sample.
-            op_support = {qubit_index[q] for q in op.qubits}
-            candidates_list = []
-            joined_cands_list = []
-            candidate_probs_list = []
-            for bitstr in bitstrings:
->>>>>>> f528edc2
-                candidates = list(
-                    itertools.product(
-                        *[
-                            ["0", "1"] if i in op_support else [b]
-<<<<<<< HEAD
-                            for i, b in enumerate(bitstring)
+                candidates_list = []
+                joined_cands_list = []
+                candidate_probs_list = []
+                for bitstr in bitstrings:
+                    candidates = list(
+                        itertools.product(
+                            *[
+                                ["0", "1"] if i in op_support else [b]
+                                for i, b in enumerate(bitstr)
+                            ]
+                        )
+                    )
+                    candidates_list.append(candidates)
+                    joined_cands = ["".join(cand) for cand in candidates]
+                    joined_cands_list.append(joined_cands)
+                    # Compute probability of each candidate bitstring.
+                    candidate_probs = np.asarray(
+                        [
+                            self._compute_probability(state, candidate)
+                            for candidate in joined_cands
                         ]
                     )
-                )
-                joined_cands = ["".join(cand) for cand in candidates]
-
-=======
-                            for i, b in enumerate(bitstr)
+                    candidate_probs_list.append(candidate_probs)
+
+                # Sample to get bitstring.
+                for rep in range(repetitions):
+                    bitstrings[rep] = "".join(
+                        candidates_list[rep][
+                            self._rng.choice(
+                                a=range(len(candidates_list[rep])),
+                                replace=True,
+                                p=candidate_probs_list[rep]
+                                / sum(candidate_probs_list[rep]),
+                            )
                         ]
                     )
-                )
-                candidates_list.append(candidates)
-                joined_cands = ["".join(cand) for cand in candidates]
-                joined_cands_list.append(joined_cands)
->>>>>>> f528edc2
-                # Compute probability of each candidate bitstring.
-                candidate_probs = np.asarray(
-                    [
-                        self._compute_probability(state, candidate)
-                        for candidate in joined_cands
-                    ]
-                )
-<<<<<<< HEAD
-
-                # Sample to get bitstring.
-                bitstring = "".join(
-                    candidates[
-                        self._rng.choice(
-                            range(len(candidates)),
-                            p=candidate_probs / sum(candidate_probs),
-                        )
-                    ]
-                )
-                bitstrings.append(bitstring)
-
-        # Return dict of list of bitstrings measured per gate.
-        keys_to_bitstrings: Dict[str, List[str]] = {}
-        for meas in keys_to_indices:
-            keys_to_bitstrings[meas] = [
-                "".join(
-                    [
-                        bit
-                        for i, bit in enumerate(bitstring)
-                        if i in keys_to_indices[meas]
-                    ]
-                )
-            ]
-        return keys_to_bitstrings
-=======
-                candidate_probs_list.append(candidate_probs)
-
-            # Sample to get bitstring.
-            for rep in range(repetitions):
-                bitstrings[rep] = "".join(
-                    candidates_list[rep][
-                        self._rng.choice(
-                            a=range(len(candidates_list[rep])),
-                            replace=True,
-                            p=candidate_probs_list[rep]
-                            / sum(candidate_probs_list[rep]),
-                        )
-                    ]
-                )
 
         # Return dict of list of bitstrings measured per gate.
         keys_to_bitstrings: List[Dict[str, List[str]]] = [
@@ -295,5 +243,4 @@
         )
         if not (cirq.is_measurement(test_op) or cirq.has_unitary(test_op)):
             return True
-    return False
->>>>>>> f528edc2
+    return False