# Licensed under the Apache License, Version 2.0 (the "License");
# you may not use this file except in compliance with the License.
# You may obtain a copy of the License at
#
#     https://www.apache.org/licenses/LICENSE-2.0
#
# Unless required by applicable law or agreed to in writing, software
# distributed under the License is distributed on an "AS IS" BASIS,
# WITHOUT WARRANTIES OR CONDITIONS OF ANY KIND, either express or implied.
# See the License for the specific language governing permissions and
# limitations under the License.

"""Defines the BGLS Simulator."""

import itertools
from typing import TypeVar, Callable, Dict, List

import numpy as np

import cirq

# for now restrict to generic simulationstatebase which is subclassed
State = TypeVar("State", bound=cirq.SimulationStateBase)


class Simulator(cirq.SimulatesSamples):
    def __init__(
        self,
        initial_state: State,
        apply_gate: Callable[
            [cirq.Operation, State], None
        ],  # TODO: Decide on return value.
        compute_probability: Callable[[State, str], float],
        seed: cirq.RANDOM_STATE_OR_SEED_LIKE = None,
    ) -> None:
        """Initialize a BGLS Simulator.

        Args:
            initial_state: The initial state of the circuit (conventionally the
                all |0⟩ state.) Note: Must be provided to indicate the type and
                 how to apply gates, in accordance with `apply_gate` below.
            apply_gate: Function which inputs an operation and state and
                applies the operation to the state, updating the state in
                place.
            compute_probability: Function which inputs a state and bitstring
                and returns the probability of the given bitstring.
            seed: Seed or random state for sampling.
        """
        # TODO: These three parameters (initial_state, apply_gate,
        #  and compute_probability) are not independent and should be handled
        #  by a data class, e.g., `BglsOptions`.

        # TODO: Add default options.
        self._initial_state = initial_state
        self._apply_gate = apply_gate
        self._compute_probability = compute_probability

        self._rng = cirq.value.parse_random_state(seed)

    def _run(
        self,
        circuit: "cirq.AbstractCircuit",
        param_resolver: "cirq.ParamResolver",
        repetitions: int,
    ) -> Dict[str, np.ndarray]:
        """Run a simulation, mimicking quantum hardware.

        Args:
            circuit: The circuit to simulate.
            param_resolver: Parameters to run with the program.
            repetitions: Number of times to repeat the run.

        Returns:
            A dictionary from measurement gate key to measurement
            results. Measurement results are stored in a 3-dimensional
            numpy array, the first dimension corresponding to the
            repetition, the second to the instance of that key in the
            circuit, and the third to the actual boolean measurement
            results (ordered by the qubits being measured.)
        """
        if not circuit.are_any_measurements_terminal():
            raise ValueError("No terminal measurements to sample.")

        param_resolver = param_resolver or cirq.ParamResolver()
        resolved_circuit = cirq.resolve_parameters(circuit, param_resolver)

        return self._sample(resolved_circuit, repetitions)

    def _sample(
        self,
        circuit: "cirq.AbstractCircuit",
        repetitions: int = 1,
    ) -> Dict[str, np.ndarray]:
        records: Dict[str, np.ndarray] = {}
        """Returns a number of measurements by simulating the circuit.

        Args:
            circuit: The circuit to simulate.
            repetitions: The number of times to simulate the circuit
                (number of measurements to return).
        """
<<<<<<< HEAD
        records: Dict[str, np.ndarray] = {}
        keys_to_bitstrings_list = []
        if needs_trajectories(self._apply_gate, circuit):
            keys_to_bitstrings_list = self._perform_bgls_sampling(
                circuit, repetitions
            )
        else:
            for _ in range(repetitions):
                keys_to_bitstrings_list.append(
                    self._perform_bgls_sampling(circuit, 1)[0]
                )

        for rep, keys_to_bitstrings in enumerate(keys_to_bitstrings_list):
=======
        for rep in range(repetitions):
            keys_to_bitstrings = self._sample_once(circuit)
>>>>>>> 6834da2e
            for meas_key in keys_to_bitstrings:
                if rep == 0 and meas_key not in records:
                    records[meas_key] = np.zeros(
                        (
                            repetitions,
                            1,
                            len(keys_to_bitstrings[meas_key][-1]),
                        )
                    )
                records[meas_key][rep, 0, :] = [
                    int(bit) for bit in keys_to_bitstrings[meas_key][-1]
                ]

        return records

<<<<<<< HEAD
    def _perform_bgls_sampling(
        self, circuit: "cirq.AbstractCircuit", repetitions: int = 1
    ) -> List[Dict[str, List[str]]]:
        """Performs the actual bgls sampling algorithm. Updates all
        repetitions of bitstrings in one pass through the circuit.

        Args:
            circuit: The circuit to simulate.
            repetitions: The number of bitstrings to sample from the circuit.

        Returns:
            A list of dictionaries for each bitstring sampled, mapping from
            measurement gate key to the corresponding bitstring subset. Pass
            to _sample to properly format for matching cirq.
=======
    def _sample_once(
        self, circuit: "cirq.AbstractCircuit"
    ) -> Dict[str, List[str]]:
        """Returns one measurement by simulating the circuit.

        Args:
            circuit: The circuit to simulate.
>>>>>>> 6834da2e
        """
        qubits = circuit.all_qubits()
        qubit_index = {q: i for i, q in enumerate(sorted(qubits))}
        bitstring = "0" * len(qubits)
        bitstrings = [bitstring]

        state = (
            self._initial_state.copy()
        )  # TODO: Update or require states to have copy method.
        keys_to_indices: Dict[str, List[int]] = {}
        for i, op in enumerate(circuit.all_operations()):
            if cirq.protocols.is_measurement(op):
                if circuit.next_moment_operating_on(op.qubits, i + 1) is None:
                    meas_key = cirq.protocols.measurement_key_name(op.gate)
                    if meas_key not in keys_to_indices:
                        meas_indices = [qubit_index[q] for q in op.qubits]
                        keys_to_indices[meas_key] = meas_indices
                continue

            self._apply_gate(op, state)

            # Determine the candidate bitstrings to sample.
            op_support = {qubit_index[q] for q in op.qubits}
            candidates = list(
                itertools.product(
                    *[
                        ["0", "1"] if i in op_support else [b]
                        for i, b in enumerate(bitstring)
                    ]
                )
            )
            joined_cands = ["".join(cand) for cand in candidates]

            # Compute probability of each candidate bitstring.
            candidate_probs = np.asarray(
                [
                    self._compute_probability(state, candidate)
                    for candidate in joined_cands
                ]
            )

            # Sample to get bitstring.
            bitstring = "".join(
                candidates[
                    self._rng.choice(
                        range(len(candidates)),
                        p=candidate_probs / sum(candidate_probs),
                    )
                ]
<<<<<<< HEAD
        return keys_to_bitstrings


def needs_trajectories(
    apply_gate: Callable[[cirq.Operation, State], None],
    circuit: "cirq.AbstractCircuit",
) -> bool:
    """Determines if repeated samples can be drawn for a single
    simulation. For near-clifford, noisy, or non-unitary circuits this
    is not possible. Taken from
    https://github.com/quantumlib/qsim/blob
    /235ae2fc039fb4a98beb4a6114d10c7f8d2070f7/qsimcirq/qsim_simulator.py
    #L29"""
    if apply_gate != cirq.act_on:
        return False
    for op in circuit.all_operations():
        test_op = (
            op
            if not cirq.is_parameterized(op)
            else cirq.resolve_parameters(
                op, {param: 1 for param in cirq.parameter_names(op)}
            )
        )
        if not (cirq.is_measurement(test_op) or cirq.has_unitary(test_op)):
            return True
    return False
=======
            )
            bitstrings.append(bitstring)

        # Return dict of list of bitstrings measured per gate.
        keys_to_bitstrings: Dict[str, List[str]] = {}
        for meas in keys_to_indices:
            keys_to_bitstrings[meas] = [
                "".join(
                    [
                        bit
                        for i, bit in enumerate(bitstring)
                        if i in keys_to_indices[meas]
                    ]
                )
            ]
        return keys_to_bitstrings
>>>>>>> 6834da2e
<|MERGE_RESOLUTION|>--- conflicted
+++ resolved
@@ -99,7 +99,6 @@
             repetitions: The number of times to simulate the circuit
                 (number of measurements to return).
         """
-<<<<<<< HEAD
         records: Dict[str, np.ndarray] = {}
         keys_to_bitstrings_list = []
         if needs_trajectories(self._apply_gate, circuit):
@@ -113,10 +112,6 @@
                 )
 
         for rep, keys_to_bitstrings in enumerate(keys_to_bitstrings_list):
-=======
-        for rep in range(repetitions):
-            keys_to_bitstrings = self._sample_once(circuit)
->>>>>>> 6834da2e
             for meas_key in keys_to_bitstrings:
                 if rep == 0 and meas_key not in records:
                     records[meas_key] = np.zeros(
@@ -129,13 +124,11 @@
                 records[meas_key][rep, 0, :] = [
                     int(bit) for bit in keys_to_bitstrings[meas_key][-1]
                 ]
-
         return records
 
-<<<<<<< HEAD
-    def _perform_bgls_sampling(
+      def _perform_bgls_sampling(
         self, circuit: "cirq.AbstractCircuit", repetitions: int = 1
-    ) -> List[Dict[str, List[str]]]:
+      ) -> List[Dict[str, List[str]]]:
         """Performs the actual bgls sampling algorithm. Updates all
         repetitions of bitstrings in one pass through the circuit.
 
@@ -147,15 +140,6 @@
             A list of dictionaries for each bitstring sampled, mapping from
             measurement gate key to the corresponding bitstring subset. Pass
             to _sample to properly format for matching cirq.
-=======
-    def _sample_once(
-        self, circuit: "cirq.AbstractCircuit"
-    ) -> Dict[str, List[str]]:
-        """Returns one measurement by simulating the circuit.
-
-        Args:
-            circuit: The circuit to simulate.
->>>>>>> 6834da2e
         """
         qubits = circuit.all_qubits()
         qubit_index = {q: i for i, q in enumerate(sorted(qubits))}
@@ -205,7 +189,21 @@
                         p=candidate_probs / sum(candidate_probs),
                     )
                 ]
-<<<<<<< HEAD
+            )
+            bitstrings.append(bitstring)
+
+        # Return dict of list of bitstrings measured per gate.
+        keys_to_bitstrings: Dict[str, List[str]] = {}
+        for meas in keys_to_indices:
+            keys_to_bitstrings[meas] = [
+                "".join(
+                    [
+                        bit
+                        for i, bit in enumerate(bitstring)
+                        if i in keys_to_indices[meas]
+                    ]
+                )
+            ]
         return keys_to_bitstrings
 
 
@@ -231,22 +229,4 @@
         )
         if not (cirq.is_measurement(test_op) or cirq.has_unitary(test_op)):
             return True
-    return False
-=======
-            )
-            bitstrings.append(bitstring)
-
-        # Return dict of list of bitstrings measured per gate.
-        keys_to_bitstrings: Dict[str, List[str]] = {}
-        for meas in keys_to_indices:
-            keys_to_bitstrings[meas] = [
-                "".join(
-                    [
-                        bit
-                        for i, bit in enumerate(bitstring)
-                        if i in keys_to_indices[meas]
-                    ]
-                )
-            ]
-        return keys_to_bitstrings
->>>>>>> 6834da2e
+    return False