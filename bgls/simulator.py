--- conflicted
+++ resolved
@@ -151,7 +151,6 @@
         )  # TODO: Update or require states to have copy method.
         keys_to_indices: Dict[str, List[int]] = {}
 
-<<<<<<< HEAD
         for i, moment in enumerate(circuit.moments):
             for op in moment.operations:
                 if cirq.protocols.is_measurement(op):
@@ -167,114 +166,60 @@
 
                 self._apply_gate(op, state)
 
-                # Determine the candidate bitstrings to sample.
+                # Skip updating bitstrings for diagonal gates since they do not change
+                # the probability distribution.
+                if cirq.is_diagonal(cirq.unitary(op.gate), atol=1e-8):
+                    continue
+
+                # Memoize self._compute_probability.
+                computed_probabilities: Dict[str, float] = {}
+
+                def compute_probability(
+                    wavefunction: State, bstring: str
+                ) -> float:
+                    if bstring in computed_probabilities.keys():
+                        return computed_probabilities[bstring]
+                    probability = self._compute_probability(wavefunction, bstring)
+                    computed_probabilities[bstring] = probability
+                    return probability
+
+                # Update bits on support of this operation.
+                new_bitstrings: Dict[str, int] = collections.defaultdict(int)
                 op_support = {qubit_index[q] for q in op.qubits}
-                candidates_list = []
-                joined_cands_list = []
-                candidate_probs_list = []
-                for bitstr in bitstrings:
+                for bitstring, count in bitstrings.items():
                     candidates = list(
                         itertools.product(
                             *[
                                 ["0", "1"] if i in op_support else [b]
-                                for i, b in enumerate(bitstr)
+                                for i, b in enumerate(bitstring)
                             ]
                         )
                     )
-                    candidates_list.append(candidates)
-                    joined_cands = ["".join(cand) for cand in candidates]
-                    joined_cands_list.append(joined_cands)
+
                     # Compute probability of each candidate bitstring.
-                    candidate_probs = np.asarray(
+                    probabilities = np.array(
                         [
-                            self._compute_probability(state, candidate)
-                            for candidate in joined_cands
+                            compute_probability(state, "".join(candidate))
+                            for candidate in candidates
                         ]
                     )
-                    candidate_probs_list.append(candidate_probs)
-
-                # Sample to get bitstring.
-                for rep in range(repetitions):
-                    bitstrings[rep] = "".join(
-                        candidates_list[rep][
-                            self._rng.choice(
-                                a=range(len(candidates_list[rep])),
-                                replace=True,
-                                p=candidate_probs_list[rep]
-                                / sum(candidate_probs_list[rep]),
-                            )
-                        ]
-                    )
-=======
-        for i, op in enumerate(circuit.all_operations()):
-            if cirq.protocols.is_measurement(op):
-                # Store indices of terminal measurements.
-                if circuit.next_moment_operating_on(op.qubits, i + 1) is None:
-                    meas_key = cirq.protocols.measurement_key_name(op.gate)
-                    if meas_key not in keys_to_indices:
-                        meas_indices = [qubit_index[q] for q in op.qubits]
-                        keys_to_indices[meas_key] = meas_indices
-                # Skip updating state & resampling for intermediate measurements.
-                continue
-
-            # Update the state.
-            self._apply_gate(op, state)
-
-            # Skip updating bitstrings for diagonal gates since they do not change
-            # the probability distribution.
-            if cirq.is_diagonal(cirq.unitary(op.gate), atol=1e-8):
-                continue
-
-            # Memoize self._compute_probability.
-            computed_probabilities: Dict[str, float] = {}
-
-            def compute_probability(
-                wavefunction: State, bstring: str
-            ) -> float:
-                if bstring in computed_probabilities.keys():
-                    return computed_probabilities[bstring]
-                probability = self._compute_probability(wavefunction, bstring)
-                computed_probabilities[bstring] = probability
-                return probability
-
-            # Update bits on support of this operation.
-            new_bitstrings: Dict[str, int] = collections.defaultdict(int)
-            op_support = {qubit_index[q] for q in op.qubits}
-            for bitstring, count in bitstrings.items():
-                candidates = list(
-                    itertools.product(
-                        *[
-                            ["0", "1"] if i in op_support else [b]
-                            for i, b in enumerate(bitstring)
-                        ]
-                    )
-                )
-
-                # Compute probability of each candidate bitstring.
-                probabilities = np.array(
-                    [
-                        compute_probability(state, "".join(candidate))
-                        for candidate in candidates
-                    ]
-                )
-
-                # Sample new bitstring(s).
-                new_bitstring_indices = self._rng.choice(
-                    len(candidates),
-                    p=probabilities / sum(probabilities),
-                    size=count,
-                )
-                for new_bitstring_index in new_bitstring_indices:
-                    new_bitstrings[candidates[new_bitstring_index]] += 1
-
-            bitstrings = new_bitstrings
+
+                    # Sample new bitstring(s).
+                    new_bitstring_indices = self._rng.choice(
+                        len(candidates),
+                        p=probabilities / sum(probabilities),
+                        size=count,
+                    )
+                    for new_bitstring_index in new_bitstring_indices:
+                        new_bitstrings[candidates[new_bitstring_index]] += 1
+
+                bitstrings = new_bitstrings
 
         # Unflatten for conversion to cirq.Result.
         samples = []
         for bitstring, count in bitstrings.items():
             for _ in range(count):
                 samples.append(bitstring)
->>>>>>> 15d35b96
 
         # Return dict of list of bitstrings measured per gate.
         keys_to_bitstrings: List[Dict[str, List[str]]] = [
