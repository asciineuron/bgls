# Licensed under the Apache License, Version 2.0 (the "License");
# you may not use this file except in compliance with the License.
# You may obtain a copy of the License at
#
#     https://www.apache.org/licenses/LICENSE-2.0
#
# Unless required by applicable law or agreed to in writing, software
# distributed under the License is distributed on an "AS IS" BASIS,
# WITHOUT WARRANTIES OR CONDITIONS OF ANY KIND, either express or implied.
# See the License for the specific language governing permissions and
# limitations under the License.

"""BGLS is a Cirq implementation of Bravyi, Gosset, and Liu's algorithm for
simulating quantum measurement without computing marginals
(https://arxiv.org/abs/2112.08499).
"""

from bgls.simulator import Simulator
from bgls.utils import (
    cirq_state_vector_bitstring_probability,
    cirq_density_matrix_bitstring_probability,
<<<<<<< HEAD
    cirq_mps_bitstring_probability,
=======
    cirq_stabilizer_ch_bitstring_probability,
    act_on_near_clifford,
>>>>>>> e0d06e05
)<|MERGE_RESOLUTION|>--- conflicted
+++ resolved
@@ -19,10 +19,7 @@
 from bgls.utils import (
     cirq_state_vector_bitstring_probability,
     cirq_density_matrix_bitstring_probability,
-<<<<<<< HEAD
-    cirq_mps_bitstring_probability,
-=======
     cirq_stabilizer_ch_bitstring_probability,
     act_on_near_clifford,
->>>>>>> e0d06e05
+    cirq_mps_bitstring_probability
 )